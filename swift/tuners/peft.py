--- conflicted
+++ resolved
@@ -96,21 +96,8 @@
 
 
 def _convert_dtype(target: torch.nn.Module, adapter_name: str, lora_dtype: str):
-<<<<<<< HEAD
-    if lora_dtype == 'float32':
-        torch_dtype = torch.float32
-    elif lora_dtype == 'float16':
-        torch_dtype = torch.float16
-    elif lora_dtype == 'bfloat16':
-        torch_dtype = torch.bfloat16
-    else:
-        torch_dtype = None
-
-    if torch_dtype is not None:
-=======
     if lora_dtype is not None:
         torch_dtype = eval(f'torch.{lora_dtype}')
->>>>>>> 77488fe3
         if hasattr(target, 'lora_A') and adapter_name in target.lora_A:
             target.lora_A[adapter_name].to(torch_dtype)
             target.lora_B[adapter_name].to(torch_dtype)
