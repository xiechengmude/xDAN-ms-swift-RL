--- conflicted
+++ resolved
@@ -63,10 +63,6 @@
             ]),
             ModelGroup(
                 [Model('ZhipuAI/codegeex2-6b', 'THUDM/codegeex2-6b')],
-<<<<<<< HEAD
-                requires=['transformers==4.33.2'],
-=======
->>>>>>> b4772176
                 tags=['coding'],
             ),
         ],
@@ -191,13 +187,8 @@
                                model_kwargs: Dict[str, Any],
                                load_model: bool = True,
                                **kwargs):
-<<<<<<< HEAD
-    from modelscope import AutoTokenizer
-    tokenizer = AutoTokenizer.from_pretrained('AI-ModelScope/vicuna-7b-v1.5', revision='master', trust_remote_code=True)
-=======
     tokenizer_dir = safe_snapshot_download('AI-ModelScope/vicuna-7b-v1.5', download_model=False)
     tokenizer = AutoTokenizer.from_pretrained(tokenizer_dir, trust_remote_code=True)
->>>>>>> b4772176
     if load_model:
         logger.warning('CogAgent with FusedLayerNorm will cause an training loss of NAN, '
                        'to avoid this, please uninstall apex.')
