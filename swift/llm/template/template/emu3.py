# Copyright (c) Alibaba, Inc. and its affiliates.
import os
from typing import Any, Dict, List, Optional

import torch
from PIL import Image

from ..base import Template
from ..constant import MLLMTemplateType
from ..register import register_template
from ..template_inputs import StdTemplateInputs
from ..template_meta import TemplateMeta
from ..utils import findall
from .utils import DEFAULT_SYSTEM, EmptyTemplateMeta


class Emu3GenTemplate(Template):

    NULL_PROMPT_PROB = 0.1

    COOKBOOK_SIZE = 32768

    APPLY_LOSS_ON_ONLY_VISION = True
    NEGATIVE_PROMPT = os.environ.get('NEGATIVE_PROMPT')

    def __init__(self, *args, **kwargs):
        super().__init__(*args, **kwargs)
        self.bov = self.processor.tokenizer.encode(self.processor.visual_template[0].format(token_id=0))[0]
        self.eov = self.processor.tokenizer.encode(self.processor.visual_template[0].format(token_id=self.COOKBOOK_SIZE
                                                                                            - 1))[0]

    def _encode(self, inputs: StdTemplateInputs) -> Dict[str, Any]:
        query = inputs.to_history()['query']

        kwargs = dict(
            mode='U' if self.mode == 'train' else 'G',
            ratio='1:1',
            image_area=self.config.image_area,
            return_tensors='pt',
            padding='longest',
        )

        # image
        raw_image = inputs.images
        encoded = self.processor(query, raw_image, **kwargs)
        labels = encoded['input_ids']
        if self.APPLY_LOSS_ON_ONLY_VISION:
            labels = torch.where(torch.logical_and(labels >= self.bov, labels <= self.eov), labels, -100)

        encoded['labels'] = labels
        for k, v in encoded.items():
            encoded[k] = v.squeeze(0)
        return encoded

    def prepare_for_output(self, output: str) -> str:
        return output

    def prepare_generate_kwargs(self, generate_kwargs: Dict[str, Any], *, model=None) -> Dict[str, Any]:

        from transformers import UnbatchedClassifierFreeGuidanceLogitsProcessor
        from transformers import PrefixConstrainedLogitsProcessor
        from transformers import LogitsProcessorList
        generate_kwargs = generate_kwargs.prepare_generate_kwargs(generate_kwargs, model=model)
        inputs = generate_kwargs['inputs']
        kwargs = dict(
            mode='G',
            ratio='1:1',
            image_area=self.config.image_area,
            return_tensors='pt',
            padding='longest',
        )
        negative_prompt = self.NEGATIVE_PROMPT
        if 'negative_prompt' in inputs:
            negative_prompt = inputs['negative_prompt']

        classifier_free_guidance = 3.0
        h, w = self.processor.calculate_generate_size('1:1', self.config.image_area,
                                                      self.processor.vision_tokenizer.spatial_scale_factor)
        # h = pos_inputs.image_size[:, 0]
        # w = pos_inputs.image_size[:, 1]
        neg_inputs = self.processor(text=negative_prompt, **kwargs)
        constrained_fn = self.processor.build_prefix_constrained_fn(h, w)
        logits_processor = LogitsProcessorList([
            UnbatchedClassifierFreeGuidanceLogitsProcessor(
                classifier_free_guidance,
                model,
                unconditional_ids=neg_inputs.input_ids.to('cuda:0'),
            ),
            PrefixConstrainedLogitsProcessor(
                constrained_fn,
                num_beams=1,
            ),
        ])
        if 'logits_processor' not in generate_kwargs:
            generate_kwargs['logits_processor'] = LogitsProcessorList()
        generate_kwargs['logits_processor'] += logits_processor
        return generate_kwargs

    def decode(self, input_ids: List[int], **tokenizer_kwargs) -> Image.Image:
        mm_list = self.processor.decode(input_ids)
        for idx, im in enumerate(mm_list):
            if not isinstance(im, Image.Image):
                continue
            return im

    def format_image_prompt(self, image_tokens):
        h, w = image_tokens.shape
        imgstr = self.processor.to_imgstr(image_tokens)

        image_prompt = (
            self.processor.boi_token + f'{h}*{w}' + self.processor.img_token + imgstr + self.processor.eol_token
            + self.processor.eof_token + self.processor.eoi_token)

        return image_prompt

    def smart_resize(self, image):
        w, h = image.size
        current_area = h * w
        target_ratio = (self.processor.config.image_area / current_area)**0.5

        th = int(round(h * target_ratio))
        tw = int(round(w * target_ratio))

        image = image.resize((tw, th))
        return image


register_template(EmptyTemplateMeta(
    MLLMTemplateType.emu3_gen,
    template_cls=Emu3GenTemplate,
))


class Emu3ChatTemplate(Template):
    system = 'You are a helpful assistant.'
    image_placeholder = ['<|image token|>']

<<<<<<< HEAD
    def _encode(self, template_inputs: StdTemplateInputs) -> Dict[str, Any]:
        inputs = super()._encode(template_inputs)
        if len(inputs) == 0:
            return inputs
=======
    def _encode(self, inputs: StdTemplateInputs) -> Dict[str, Any]:
        encoded = super()._encode(inputs)
        if len(encoded) == 0:
            return encoded
>>>>>>> b4772176
        # image
        images = inputs.images
        input_ids = inputs['input_ids']
        labels = inputs['labels']
        image_tokens = self.processor.tokenize_image(images)
        image_prompts = []
        idxs = findall(input_ids, self.tokenizer.encode(self.image_placeholder))
        # Create image prompts
        for i in range(len(images)):
            h, w = image_tokens[i].shape
            imgstr = self.processor.to_imgstr(image_tokens[i])
            image_prompt = (
                self.tokenizer.boi_token + self.processor.prefix_template.format(H=h, W=w) + self.tokenizer.img_token
                + imgstr + self.tokenizer.eol_token + self.tokenizer.eof_token + self.tokenizer.eoi_token)
            image_prompts.append(self.tokenizer.encode(image_prompt))
        added_tokens_len = 0
        # Insert image tokens into input_ids
        for idx, img_tokens in zip(idxs, image_prompts):
            input_ids = input_ids[:idx + added_tokens_len] + img_tokens + input_ids[idx + added_tokens_len + 1:]
            if labels is not None:
                labels = labels[:idx + added_tokens_len] + [-100] * len(img_tokens) + labels[idx + added_tokens_len
                                                                                             + 1:]
            added_tokens_len += len(img_tokens) - 1

        return {'input_ids': input_ids, 'labels': labels}


register_template(
    TemplateMeta(
        MLLMTemplateType.emu3_chat,
        prefix=[['bos_token_id'], '{{SYSTEM}}'],
        prompt=[' User: {{QUERY}}. Assistant:'],
        chat_sep=[['eos_token_id']],
        suffix=[['eos_token_id']],
        default_system=DEFAULT_SYSTEM,
        template_cls=Emu3ChatTemplate))<|MERGE_RESOLUTION|>--- conflicted
+++ resolved
@@ -135,17 +135,10 @@
     system = 'You are a helpful assistant.'
     image_placeholder = ['<|image token|>']
 
-<<<<<<< HEAD
-    def _encode(self, template_inputs: StdTemplateInputs) -> Dict[str, Any]:
-        inputs = super()._encode(template_inputs)
-        if len(inputs) == 0:
-            return inputs
-=======
     def _encode(self, inputs: StdTemplateInputs) -> Dict[str, Any]:
         encoded = super()._encode(inputs)
         if len(encoded) == 0:
             return encoded
->>>>>>> b4772176
         # image
         images = inputs.images
         input_ids = inputs['input_ids']
