# Copyright (c) Alibaba, Inc. and its affiliates.
import ast
import multiprocessing
from collections import Counter
from contextlib import contextmanager
from functools import partial
from multiprocessing import shared_memory
from typing import Any, Callable, Dict, List, Literal, Optional, Set, Union

import numpy as np
from datasets import Dataset as HfDataset
from datasets import Features
from datasets import IterableDataset as HfIterableDataset
from datasets import Value

from swift.llm import history_to_messages
from swift.utils import get_logger

DATASET_TYPE = Union[HfDataset, HfIterableDataset]

logger = get_logger()


def get_dataset_features(dataset: DATASET_TYPE) -> Set[str]:
    if isinstance(dataset, HfIterableDataset) and dataset.features is None:
        features = next(iter(dataset)).keys()
    else:
        features = dataset.features.keys()
    return set(features)


standard_keys = ['messages', 'rejected_response', 'label', 'images', 'videos', 'audios', 'tools', 'objects']


class RowPreprocessor:

    standard_keys = standard_keys

    def __init__(self,
                 *,
                 columns_mapping: Optional[Dict[str, str]] = None,
                 remove_useless_columns: bool = True,
                 **kwargs) -> None:
        self.columns_mapping = columns_mapping or {}
        self.remove_useless_columns = remove_useless_columns
        self.row_mapping = {}
        self.shared_list = None
        self.traceback_limit = kwargs.get('traceback_limit', 10)
        self._traceback_counter = 0
        self._shared_shm_name = None
        self._column_state = None

    def preprocess(self, row: Dict[str, Any]) -> Optional[Dict[str, Any]]:
        raise NotImplementedError

    def prepare_dataset(self, dataset: HfDataset) -> HfDataset:
        return dataset

    @property
    def empty_row(self):
        return {
            'messages': [{
                'role': '',
                'content': ''
            }],
            'rejected_response': '',
        }

    def _row_map(self, row: Dict[str, Any], idx: int, *, strict: bool) -> Dict[str, Any]:
        if self._shared_shm_name is not None:
            shm = shared_memory.SharedMemory(name=self._shared_shm_name)
            column_state = np.ndarray((len(self.standard_keys), ), dtype=np.bool_, buffer=shm.buf)
        else:
            column_state = self._column_state

        try:
            row = self.row_keys_map(row, self.row_mapping)
            row = self.preprocess(row)
        except Exception:
            if strict:
                raise
            if self.traceback_limit is not None and self._traceback_counter < self.traceback_limit:
                import traceback
                print(traceback.format_exc())
                self._traceback_counter += 1
            logger.error('There are errors in the dataset, the data will be deleted')
            row = None
        if row is None:
            self.shared_list.append(idx)
            row = {}
        else:
            for i, k in enumerate(self.standard_keys):
                if k in row:
                    column_state[i] = True

        for k, v in self.empty_row.items():
            # fix: AI-ModelScope/orpo-dpo-mix-40k
            if k not in row:
                row[k] = v
        return row

    @staticmethod
    def safe_rename_columns(dataset: HfDataset, columns_mapping: Dict[str, Any]) -> HfDataset:
        features = get_dataset_features(dataset)
        safe_columns_mapping = {k: v for k, v in columns_mapping.items() if k in features}
        if safe_columns_mapping:
            dataset = dataset.rename_columns(safe_columns_mapping)
        return dataset

    @classmethod
    def _remove_useless_columns(cls, dataset: DATASET_TYPE) -> DATASET_TYPE:
        features = get_dataset_features(dataset)
        k_list = [k for k in features if k in cls.standard_keys]
        if len(k_list) != len(features):
            dataset = dataset.select_columns(k_list)
        return dataset

    @staticmethod
    def row_keys_map(row: Dict[str, Any], row_mapping: Dict[str, str]) -> Dict[str, Any]:
        # If there are multiple mappings to the same keys, then delete them.
        row_mapping = {k: v for k, v in row_mapping.items() if k in row}
        counter = Counter(row_mapping.values())

        for k, new_k in row_mapping.items():
            if counter[new_k] > 1:
                # For example, if "response" and "answer" match, then no processing is done.
                continue
            row[new_k] = row.pop(k)

        return row

    @contextmanager
    def _shared_column_state(self, num_proc: int):
        """Used to remove unnecessary columns, this function is compatible with multi-processing."""
        if num_proc == 1:
            self._column_state = np.zeros((len(self.standard_keys), ), dtype=np.bool_)
            yield self._column_state
            self._column_state = None
            return
        shm = shared_memory.SharedMemory(create=True, size=len(self.standard_keys))
        self._shared_shm_name = shm.name
        column_state = np.ndarray((len(self.standard_keys), ), dtype=np.bool_, buffer=shm.buf)
        column_state[:] = False
        try:
            yield column_state
        finally:
            # clear resources
            shm.close()
            shm.unlink()
            self._shared_shm_name = None

    @classmethod
    def _filter_columns(cls, dataset: HfDataset, column_state: np.ndarray) -> HfDataset:
        features = get_dataset_features(dataset)
        remove_keys = []
        for i, k in enumerate(cls.standard_keys):
            if k in features and not column_state[i]:
                remove_keys.append(k)
        dataset = dataset.remove_columns(remove_keys)
        return dataset

    @staticmethod
    @contextmanager
    def _patch_arrow_writer():
        # fix AI-ModelScope/ms_agent_for_agentfabric:all
        from datasets.arrow_writer import ArrowWriter

        def _new_init(self, schema=None, features=None, *args, **kwargs):

            if features is not None:
                features['messages'] = [{
                    'role': Value(dtype='string', id=None),
                    'content': Value(dtype='string', id=None)
                }]
            ArrowWriter.__origin_init__(self, schema, features, *args, **kwargs)

        ArrowWriter.__origin_init__ = ArrowWriter.__init__
        ArrowWriter.__init__ = _new_init
        yield
        ArrowWriter.__init__ = ArrowWriter.__origin_init__
        del ArrowWriter.__origin_init__

    def __call__(
        self,
        dataset: DATASET_TYPE,
        *,
        num_proc: int = 1,
        strict: bool = True,
        load_from_cache_file: bool = False,
    ) -> DATASET_TYPE:
        dataset = self.safe_rename_columns(dataset, self.columns_mapping)
        dataset = self.prepare_dataset(dataset)
        if num_proc == 1:
            # to remove
            self.shared_list = []
        else:
            self.shared_list = multiprocessing.Manager().list()
        try:
            _row_map = partial(self._row_map, strict=strict)
            with self._patch_arrow_writer(), self._shared_column_state(num_proc) as column_state:
                dataset = dataset.map(
                    _row_map, num_proc=num_proc, load_from_cache_file=load_from_cache_file, with_indices=True)
                dataset = self._filter_columns(dataset, column_state)
            if len(self.shared_list) > 0:
                self.shared_list = set(self.shared_list)
                self.shared_list = [i for i in range(len(dataset)) if i not in self.shared_list]
                dataset = dataset.select(self.shared_list)
        except NotImplementedError:
            pass

        return self._remove_useless_columns(dataset)


class ResponsePreprocessor(RowPreprocessor):
    """Dataset compatible with older versions of ms-swift"""

    def __init__(self,
                 *,
                 columns_mapping: Optional[Dict[str, str]] = None,
                 remove_useless_columns: bool = True) -> None:
        super().__init__(columns_mapping=columns_mapping, remove_useless_columns=remove_useless_columns)
        system_keys = ['system', 'system_prompt']
        query_keys = ['query', 'prompt', 'input', 'instruction', 'question']
        response_keys = [
            'response', 'answer', 'output', 'targets', 'target', 'answer_key', 'text', 'completion', 'content'
        ]
        for key in system_keys:
            self.row_mapping[key] = 'system'
        for key in query_keys:
            self.row_mapping[key] = 'query'
        for key in response_keys:
            self.row_mapping[key] = 'response'

    def preprocess(self, row: Dict[str, Any]) -> Optional[Dict[str, Any]]:
        response = row.pop('response', None)
        if response is None:
            row.pop('query', None)
            row.pop('history', None)
            row.pop('system', None)
            return
        if isinstance(response, (list, tuple)):
            # sometimes response is a list, pick one randomly
            response = np.random.choice(response)
        history = row.pop('history', None) or []
        query = row.pop('query', None)
        system = row.pop('system', None)
        if isinstance(history, str):  # e.g. "[['query1', 'response1']]"
            history = ast.literal_eval(history)
        history.append([query, response])

        row.update({'messages': history_to_messages(history, system)})
        return row


class AlpacaPreprocessor(ResponsePreprocessor):

    def __init__(self,
                 *,
                 concat_inst_input: Union[Callable[[str, str], str]] = '\n',
                 columns_mapping: Optional[Dict[str, str]] = None,
                 remove_useless_columns: bool = True) -> None:
        """Alpaca format preprocessor

        Args:
            concat_inst_input: The concat sep between instruction and input
        """
        super().__init__(columns_mapping=columns_mapping, remove_useless_columns=remove_useless_columns)
        self.concat_inst_input = concat_inst_input

    def preprocess(self, row: Dict[str, Any]) -> Optional[Dict[str, Any]]:
        instruction = row.pop('instruction', None)
        input_ = row.pop('input', None)
        output = row.pop('output', None)
        if output is not None:
            row['response'] = output

        if instruction is not None or input_ is not None:
            instruction = instruction or ''
            input_ = input_ or ''
            if isinstance(self.concat_inst_input, str):
                query = instruction + self.concat_inst_input + input_
            else:
                query = self.concat_inst_input(instruction, input_)
            row['query'] = query
        return super().preprocess(row)


def default_repair_messages(s: Union[str, Any]) -> Any:
    if isinstance(s, str):
        return ast.literal_eval(s)
    return s


class MessagesPreprocessor(RowPreprocessor):

    def __init__(
        self,
        *,
        # If set to None, automatic matching will be performed.
        role_key: Optional[str] = None,  # 'role', 'from'
        content_key: Optional[str] = None,  # 'content', 'value'
        user_role: Optional[str] = None,  # 'user', 'human'
        assistant_role: Optional[str] = None,  # 'assistant', 'gpt', 'bot'
        system_role: str = 'system',
        tool_role: str = 'tool',
        # 'conversation', 'conversations' -> 'messages'
        columns_mapping: Optional[Dict[str, str]] = None,
        repair_messages: Callable[[Union[str, List[Dict[str, str]]]],
                                  Optional[List[Dict[str, str]]]] = default_repair_messages,
        inner_key: Optional[str] = None,
        remove_useless_columns: bool = True,
    ):
        super().__init__(columns_mapping=columns_mapping, remove_useless_columns=remove_useless_columns)
        self.role_keys = ['role', 'from'] if role_key is None else [role_key]
        self.content_keys = ['content', 'value'] if content_key is None else [content_key]
        self.user_roles = ['user', 'human'] if user_role is None else [user_role]
        self.assistant_roles = ['assistant', 'gpt', 'bot'] if assistant_role is None else [assistant_role]

        self.system_role = system_role
        self.tool_role = tool_role
        self.repair_messages = repair_messages
        self.inner_key = inner_key

        message_keys = ['messages', 'conversation', 'conversations']
        for key in message_keys:
            self.row_mapping[key] = 'messages'
        # sharegptq
        system_keys = ['system', 'system_prompt']
        if system_role not in system_keys:
            system_keys.append(system_role)
        for key in system_keys:
            self.row_mapping[key] = 'system'

    @staticmethod
    def _is_sharegpt_format(message: Dict[str, str]) -> bool:
        if 'role' in message or 'content' in message:
            return False
        return True

    @staticmethod
    def check_message(user_message: Dict[str, str], assistant_message: Dict[str, str]) -> None:
        try:
            assert (user_message['role'] in {'user', 'tool'}
                    and 'content' in user_message), f'user_message: {user_message}'
            assert (assistant_message['role'] in {'assistant'}
<<<<<<< HEAD
                    and 'content' in assistant_message and assistant_message['content']), f'assistant_message: {assistant_message}'
        except:
=======
                    and 'content' in assistant_message), f'assistant_message: {assistant_message}'
        except Exception:
            # TODO
            print()
>>>>>>> 42271d5c
            raise

    def sharegpt_to_messages(self, messages: List[Dict[str, str]], system: Optional[str]) -> List[Dict[str, str]]:
        self._to_std_key(messages, 'user', self.user_roles)
        self._to_std_key(messages, 'assistant', self.assistant_roles)
        new_messages = []
        if system is not None:
            new_messages.append({'role': 'system', 'content': system})
        for message in messages:
            if self.tool_role in message:
                user_message = {'role': 'tool', 'content': message[self.tool_role]}
            else:
                user_message = {'role': 'user', 'content': message['user']}
            assistant_message = {'role': 'assistant', 'content': message['assistant']}
            new_messages.append(user_message)
            new_messages.append(assistant_message)
        return new_messages

    def to_std_messages(self, messages: List[Dict[str, str]]) -> None:
        start_idx = 0
        if messages[0]['role'] == self.system_role:
            messages[0]['role'] = 'system'
            start_idx = 1
        if start_idx == 1 and len(messages) % 2 == 0:
            raise ValueError(f'The messages length is not even')
        for user_message, assistant_message in zip(messages[start_idx::2], messages[start_idx + 1::2]):
            user_role = user_message['role']
            assistant_role = assistant_message['role']
            if user_role in self.user_roles:
                user_message['role'] = 'user'
            elif user_role == self.tool_role:
                user_message['role'] = 'tool'
            if assistant_role in self.assistant_roles:
                assistant_message['role'] = 'assistant'
            self.check_message(user_message, assistant_message)

    @staticmethod
    def _to_std_key(messages: List[Dict[str, str]], std_key: str, optional_keys: List[str]) -> None:
        for message in messages:
            for key in optional_keys:
                if key in message:
                    message[std_key] = message.pop(key)

    def preprocess(self, row: Dict[str, Any]) -> Optional[Dict[str, Any]]:
        messages = row['messages']
        if self.inner_key is not None:
            messages = messages[self.inner_key]
        messages: Optional[List[Dict[str, str]]] = self.repair_messages(messages)
        if not messages or isinstance(messages, str):
            return
        self._to_std_key(messages, 'role', self.role_keys)
        self._to_std_key(messages, 'content', self.content_keys)
        if self._is_sharegpt_format(messages[0]):
            system = row.pop('system', None)
            messages = self.sharegpt_to_messages(messages, system)
        else:
            self.to_std_messages(messages)  # inplace
        row['messages'] = messages
        return row


class AutoPreprocessor:

    def __init__(self,
                 *,
                 columns_mapping: Optional[Dict[str, str]] = None,
                 remove_useless_columns: bool = True) -> None:
        self.columns_mapping = columns_mapping or {}
        self.remove_useless_columns = remove_useless_columns

    def _get_preprocessor(self, dataset: DATASET_TYPE) -> RowPreprocessor:
        features = get_dataset_features(dataset)
        for key in ['conversation', 'conversations', 'messages']:
            if key in features:
                return MessagesPreprocessor(remove_useless_columns=self.remove_useless_columns)
        if 'instruction' in features and 'input' in features:
            return AlpacaPreprocessor(remove_useless_columns=self.remove_useless_columns)
        return ResponsePreprocessor(remove_useless_columns=self.remove_useless_columns)

    def __call__(
        self,
        dataset: DATASET_TYPE,
        *,
        num_proc: int = 1,
        strict: bool = True,
        load_from_cache_file: bool = False,
    ) -> DATASET_TYPE:
        dataset = RowPreprocessor.safe_rename_columns(dataset, self.columns_mapping)
        preprocessor = self._get_preprocessor(dataset)
        return preprocessor(dataset, num_proc=num_proc, load_from_cache_file=load_from_cache_file, strict=strict)<|MERGE_RESOLUTION|>--- conflicted
+++ resolved
@@ -343,15 +343,8 @@
             assert (user_message['role'] in {'user', 'tool'}
                     and 'content' in user_message), f'user_message: {user_message}'
             assert (assistant_message['role'] in {'assistant'}
-<<<<<<< HEAD
                     and 'content' in assistant_message and assistant_message['content']), f'assistant_message: {assistant_message}'
         except:
-=======
-                    and 'content' in assistant_message), f'assistant_message: {assistant_message}'
-        except Exception:
-            # TODO
-            print()
->>>>>>> 42271d5c
             raise
 
     def sharegpt_to_messages(self, messages: List[Dict[str, str]], system: Optional[str]) -> List[Dict[str, str]]:
