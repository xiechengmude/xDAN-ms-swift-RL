--- conflicted
+++ resolved
@@ -32,12 +32,7 @@
         self._prepare_model_tokenizer()
         self._prepare_template()
         self._prepare_callbacks()
-<<<<<<< HEAD
-        self._prepare_train()
         self.model = prepare_tuner(self.model, self.args)
-=======
-        self.model = prepare_tuner(self.model, args)
->>>>>>> a891f257
         logger.info(self.model)
         model_parameter_info = get_model_parameter_info(self.model)
         self.train_msg['model_parameter_info'] = model_parameter_info
@@ -161,12 +156,9 @@
             data_collator = template.data_collator
         return partial(data_collator, padding_to=padding_to, model=self.model)
 
-<<<<<<< HEAD
     def _register_post_encode_hook(self):
-        self.template.register_post_encode_hook([self.model])
-
-=======
->>>>>>> a891f257
+        template.register_post_encode_hook([self.model])
+
     def run(self):
         args = self.args
 
