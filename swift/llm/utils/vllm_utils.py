--- conflicted
+++ resolved
@@ -43,25 +43,6 @@
 
     if engine_kwargs is None:
         engine_kwargs = {}
-<<<<<<< HEAD
-    model_info = MODEL_MAPPING[model_type]
-    model_id_or_path = model_info['model_id_or_path']
-    ignore_file_pattern = model_info['ignore_file_pattern']
-    model_dir = kwargs.get('model_dir', None)
-    if model_dir is None:
-        model_dir = model_id_or_path
-        if model_id_or_path is not None and not os.path.exists(
-                model_id_or_path):
-            revision = model_info['revision']
-            model_dir = snapshot_download(
-                model_id_or_path,
-                revision,
-                ignore_file_pattern=ignore_file_pattern)
-    model_dir = os.path.expanduser(model_dir)
-    assert os.path.isdir(model_dir), f'model_dir: {model_dir}'
-
-=======
->>>>>>> 125c7f3b
     dtype_mapping = {
         torch.float16: 'float16',
         torch.bfloat16: 'bfloat16',
