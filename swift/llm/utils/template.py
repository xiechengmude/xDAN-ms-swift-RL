--- conflicted
+++ resolved
@@ -1212,11 +1212,7 @@
             if labels is not None:
                 labels = (
                     labels[:idx - 1] + [-100] * len(placeholder_id)
-<<<<<<< HEAD
-                    + labels[idx + 2])
-=======
                     + labels[idx + 2:])
->>>>>>> 3fecc8cf
             input_tensor_ids = torch.tensor(input_ids)
             image_start_idx = torch.where(
                 input_tensor_ids == self.tokenizer.im_start_id)[0]
