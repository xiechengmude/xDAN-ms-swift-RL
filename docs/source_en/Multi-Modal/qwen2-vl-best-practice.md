
# Qwen2-VL Best Practice
The best practices for qwen2-vl-72b-instruct can be found [here](https://github.com/modelscope/ms-swift/issues/2064).

## Table of Contents
- [Environment Setup](#environment-setup)
- [Inference](#inference)
- [Fine-tuning](#fine-tuning)


## Environment Setup
```shell
git clone https://github.com/modelscope/swift.git
cd swift
pip install -e .[llm]

<<<<<<< HEAD
pip install git+https://github.com/huggingface/transformers.git
=======
>>>>>>> d2b45ec8
pip install pyav qwen_vl_utils
```

Model: (Supports base/instruct/gptq-int4/gptq-int8/awq fine-tuning)
- qwen2-vl-2b-instruct: [https://modelscope.cn/models/qwen/Qwen2-VL-2B-Instruct](https://modelscope.cn/models/qwen/Qwen2-VL-2B-Instruct)
- qwen2-vl-7b-instruct: [https://modelscope.cn/models/qwen/Qwen2-VL-7B-Instruct](https://modelscope.cn/models/qwen/Qwen2-VL-7B-Instruct)
- qwen2-vl-72b-instruct: [https://modelscope.cn/models/qwen/Qwen2-VL-72B-Instruct](https://modelscope.cn/models/qwen/Qwen2-VL-72B-Instruct)

## Inference

Inference qwen2-vl-7b-instruct.
```shell
# Experimental environment: A100
# 30GB GPU memory
CUDA_VISIBLE_DEVICES=0 swift infer --model_type qwen2-vl-7b-instruct
```

Output: (Supports passing in local paths or URLs)
```python
"""
<<< who are you?
I am a large language model created by Alibaba Cloud. I am called Qwen.
--------------------------------------------------
<<< <image>There are several sheep in the picture.
Input an image path or URL <<< http://modelscope-open.oss-cn-hangzhou.aliyuncs.com/images/animal.png
[INFO:swift] Setting size_factor: 28. You can adjust this hyperparameter through the environment variable: `SIZE_FACTOR`.
[INFO:swift] Setting resized_height: None. You can adjust this hyperparameter through the environment variable: `RESIZED_HEIGHT`.
[INFO:swift] Setting resized_width: None. You can adjust this hyperparameter through the environment variable: `RESIZED_WIDTH`.
[INFO:swift] Setting min_pixels: 3136. You can adjust this hyperparameter through the environment variable: `MIN_PIXELS`.
[INFO:swift] Setting max_pixels: 12845056. You can adjust this hyperparameter through the environment variable: `MAX_PIXELS`.
There are four sheep in the picture.
--------------------------------------------------
<<< clear
<<< <image>What is the result of the calculation?
Input an image path or URL <<< http://modelscope-open.oss-cn-hangzhou.aliyuncs.com/images/math.png
The result of the calculation 1452 + 45304 is 46756.
--------------------------------------------------
<<< <image>Perform OCR on the image.
Input an image path or URL <<< http://modelscope-open.oss-cn-hangzhou.aliyuncs.com/images/ocr_en.png
Introduction

SWIFT supports training, inference, evaluation and deployment of 250+ LLMs and 35+ MLLMs (multimodal large models). Developers can directly apply our framework to their own research and production environments to realize the complete workflow from model training and evaluation to application. In addition to supporting the lightweight training solutions provided by PEFT, we also provide a complete Adapters library to support the latest training techniques such as NEFTune, LoRA+, LLaMA-PRO, etc. This adapter library can be used directly in your own custom workflow without our training scripts.

To facilitate use by users unfamiliar with deep learning, we provide a Gradio web-ui for controlling training and inference, as well as accompanying deep learning courses and best practices for beginners.

Additionally, we are expanding capabilities for other modalities. Currently, we support full-parameter training and LoRA training for AnimateDiff.

SWIFT has rich documentations for users, please check <a href="https://swift-lm.readthedocs.io/en/latest/">here</a>.

SWIFT web-ui is available both on <a href="https://huggingface.co/spaces/swift-lm">Huggingface space</a> and <a href="https://modelscope.com/studio">ModelScope studio</a>, please feel free to try!
--------------------------------------------------
<<< clear
<<< <video>Detailed description of the video.
Input a video path or URL <<< https://modelscope-open.oss-cn-hangzhou.aliyuncs.com/images/baby.mp4
[INFO:swift] Setting nframes: None. You can adjust this hyperparameter through the environment variable: `NFRAMES`.
[INFO:swift] Setting fps: None. You can adjust this hyperparameter through the environment variable: `FPS`.
[INFO:swift] Setting size_factor: 2. You can adjust this hyperparameter through the environment variable: `SIZE_FACTOR`.
[INFO:swift] Setting min_frames: 4. You can adjust this hyperparameter through the environment variable: `MIN_FRAMES`.
[INFO:swift] Setting max_frames: 768. You can adjust this hyperparameter through the environment variable: `MAX_FRAMES`.
[INFO:swift] Setting min_pixels: 100352. You can adjust this hyperparameter through the environment variable: `MIN_PIXELS`.
[INFO:swift] Setting total_pixels: 19267584. You can adjust this hyperparameter through the environment variable: `TOTAL_PIXELS`.
[INFO:swift] Setting max_pixels: None. You can adjust this hyperparameter through the environment variable: `MAX_PIXELS`.
Input a video path or URL <<< https://modelscope-open.oss-cn-hangzhou.aliyuncs.com/images/baby.mp4
The video features a baby girl wearing glasses who is sitting on a bed and reading a book. The baby is wearing a light blue shirt and pink pants. She is holding the book with both hands and appears to be turning the pages. The background of the video shows a wooden crib and a white blanket. The baby seems to be enjoying the book and is focused on it. The video captures a peaceful and serene moment of the baby reading.
"""
```

**Single-sample inference**

```python
import os
os.environ['CUDA_VISIBLE_DEVICES'] = '0'

from swift.llm import (
    get_model_tokenizer, get_template, inference, ModelType,
    get_default_template_type, inference_stream
)
from swift.utils import seed_everything
import torch

model_type = ModelType.qwen2_vl_7b_instruct
template_type = get_default_template_type(model_type)
print(f'template_type: {template_type}')

model, tokenizer = get_model_tokenizer(model_type, torch.bfloat16,
                                       model_kwargs={'device_map': 'auto'})
model.generation_config.max_new_tokens = 256
template = get_template(template_type, tokenizer)
seed_everything(42)

query = """<img>http://modelscope-open.oss-cn-hangzhou.aliyuncs.com/images/road.png</img>How far is it from each city?"""
response, history = inference(model, template, query)
print(f'query: {query}')
print(f'response: {response}')

# Streaming
query = 'What is the farthest city?'
gen = inference_stream(model, template, query, history)
print_idx = 0
print(f'query: {query}\nresponse: ', end='')
for response, history in gen:
    delta = response[print_idx:]
    print(delta, end='', flush=True)
    print_idx = len(response)
print()
print(f'history: {history}')

"""
template_type: qwen2-vl
query: <img>http://modelscope-open.oss-cn-hangzhou.aliyuncs.com/images/road.png</img>How far is it from each city?
response: The distances to the cities are as follows:

- To Mata: 14 km
- To Yangjiang: 62 km
- To Guangzhou: 293 km
query: What is the farthest city?
response: The farthest city is Guangzhou, which is 293 km away.
history: [['<img>http://modelscope-open.oss-cn-hangzhou.aliyuncs.com/images/road.png</img>How far is it from each city?', 'The distances to the cities are as follows:\n\n- To Mata: 14 km\n- To Yangjiang: 62 km\n- To Guangzhou: 293 km'], ['What is the farthest city?', 'The farthest city is Guangzhou, which is 293 km away.']]
"""
```


## Fine-tuning

### Image OCR fine-tuning
We fine-tune using latex-ocr-printdataset, which aims to describe the content of images. You can find this dataset on ModelScope: [https://modelscope.cn/datasets/AI-ModelScope/LaTeX_OCR](https://modelscope.cn/datasets/AI-ModelScope/LaTeX_OCR)

```bash
# Single-card A10/3090 can run
# GPU Memory: 20GB
SIZE_FACTOR=8 MAX_PIXELS=602112 CUDA_VISIBLE_DEVICES=0 swift sft \
  --model_type qwen2-vl-7b-instruct \
  --model_id_or_path qwen/Qwen2-VL-7B-Instruct \
  --sft_type lora \
  --dataset latex-ocr-print#20000
```

Example of the model performing inference on the validation set after fine-tuning (only 200 steps were trained):

![inference result](../../resources/qwen2-vl/ocr_result.png)

### Image Description Fine-tuning

We fine-tune using the coco-en-mini dataset, which aims to describe the content of images. You can find this dataset on ModelScope: [https://modelscope.cn/datasets/modelscope/coco_2014_caption](https://modelscope.cn/datasets/modelscope/coco_2014_caption)

```bash
# By default, lora_target_modules will be set to all linear layers of the LLM.
CUDA_VISIBLE_DEVICES=0,1,2,3 NPROC_PER_NODE=4 swift sft \
  --model_type qwen2-vl-7b-instruct \
  --model_id_or_path qwen/Qwen2-VL-7B-Instruct \
  --sft_type lora \
  --dataset coco-en-mini#20000 \
  --deepspeed default-zero2

# Full parameter training and freezing ViT
# GPU Memory: 4 * 60GB
CUDA_VISIBLE_DEVICES=0,1,2,3 NPROC_PER_NODE=4 swift sft \
  --model_type qwen2-vl-7b-instruct \
  --model_id_or_path qwen/Qwen2-VL-7B-Instruct \
  --sft_type full \
  --freeze_vit true \
  --deepspeed default-zero2 \
  --dataset latex-ocr-print#20000

# Lower GPU Memory Consumption: QLoRA
# GPU Memory: 10GB
SIZE_FACTOR=8 MAX_PIXELS=602112 CUDA_VISIBLE_DEVICES=0 swift sft \
  --model_type qwen2-vl-7b-instruct-gptq-int4 \
  --model_id_or_path qwen/Qwen2-VL-7B-Instruct-GPTQ-Int4 \
  --sft_type lora \
  --dataset latex-ocr-print#20000
```

To use a custom dataset, simply specify it as follows:

```bash
  --dataset train.jsonl \
  --val_dataset val.jsonl \
```

The custom dataset supports JSON and JSONL formats. Below is an example of a custom dataset:

```jsonl
{"query": "<image>55555", "response": "66666", "images": ["image_path"]}
{"query": "eeeee<image>eeeee<image>eeeee", "response": "fffff", "history": [], "images": ["image_path1", "image_path2"]}
{"query": "EEEEE", "response": "FFFFF", "history": [["query1", "response2"], ["query2", "response2"]], "images": []}
```

GPU Memory Usage:

![GPU Memory Usage](../../resources/qwen2-vl/1.png)


Training loss (only 200 steps were trained):

![train loss](../../resources/qwen2-vl/loss.png)

The inference script after fine-tuning is as follows:
```bash
CUDA_VISIBLE_DEVICES=0 swift infer \
    --ckpt_dir output/qwen2-vl-7b-instruct/vx-xxx/checkpoint-xxx \
    --load_dataset_config true --merge_lora true
```

Example of the model performing inference on the validation set after fine-tuning:

![inference result](../../resources/qwen2-vl/2.png)

### Image grounding fine-tuning

We use the refcoco-unofficial-grounding dataset for grounding fine-tuning, which you can find on ModelScope: https://modelscope.cn/datasets/swift/refcoco

```bash
# Support fine-tuning with zero3.
CUDA_VISIBLE_DEVICES=0,1,2,3 NPROC_PER_NODE=4 swift sft \
  --model_type qwen2-vl-7b-instruct \
  --model_id_or_path qwen/Qwen2-VL-7B-Instruct \
  --sft_type lora \
  --dataset refcoco-unofficial-grounding#20000 \
  --deepspeed default-zero3
```

Users can use the following custom dataset format:
```jsonl
# swift Cross-Model Universal Format
{"query": "Find <bbox>", "response": "<ref-object>", "images": ["/coco2014/train2014/COCO_train2014_000000001507.jpg"], "objects": "[{\"caption\": \"guy in red\", \"bbox\": [138, 136, 235, 359], \"bbox_type\": \"real\", \"image\": 0}]" }
# mapping to multiple bboxes
{"query": "Find <ref-object>", "response": "<bbox>", "images": ["/coco2014/train2014/COCO_train2014_000000001507.jpg"], "objects": "[{\"caption\": \"guy in red\", \"bbox\": [[138, 136, 235, 359],[1,2,3,4]], \"bbox_type\": \"real\", \"image\": 0}]" }
# Specific format for qwen2-vl-chat, noting the presence of special characters.
{"query": "Find <|object_ref_start|>the man<|object_ref_end|>", "response": "<|box_start|>(123,235),(324,546)<|box_end|>", "images": ["/coco2014/train2014/COCO_train2014_000000001507.jpg"]}
```

### Video fine-tuning

We fine-tune using the video-chatgpt dataset, which is tasked with describing video content. You can find this dataset on ModelScope:https://modelscope.cn/datasets/swift/VideoChatGPT
```bash
NFRAMES=24 MAX_PIXELS=100352 CUDA_VISIBLE_DEVICES=0,1,2,3 NPROC_PER_NODE=4 swift sft \
  --model_type qwen2-vl-7b-instruct \
  --model_id_or_path qwen/Qwen2-VL-7B-Instruct \
  --sft_type lora \
  --dataset video-chatgpt \
  --deepspeed default-zero2
```

The custom dataset supports JSON and JSONL formats. Below is a sample of the custom dataset:
```jsonl
{"query": "<video>55555", "response": "66666", "videos": ["video_path"]}
{"query": "eeeee<video>eeeee<video>eeeee", "response": "fffff", "history": [], "videos": ["video_path1", "video_path2"]}
{"query": "EEEEE", "response": "FFFFF", "history": [["query1", "response2"], ["query2", "response2"]], "videos": []}
```

GPU Memory Usage:
![GPU Memory Usage](../../resources/qwen2-vl/3.png)

The inference script after fine-tuning is as follows:
```bash
NFRAMES=24 MAX_PIXELS=100352 CUDA_VISIBLE_DEVICES=0 swift infer \
    --ckpt_dir output/qwen2-vl-7b-instruct/vx-xxx/checkpoint-xxx \
    --load_dataset_config true --merge_lora true
```

Example of the model performing inference on the validation set after fine-tuning: (only 50 steps were trained)
![inference result](../../resources/qwen2-vl/4.png)<|MERGE_RESOLUTION|>--- conflicted
+++ resolved
@@ -14,10 +14,6 @@
 cd swift
 pip install -e .[llm]
 
-<<<<<<< HEAD
-pip install git+https://github.com/huggingface/transformers.git
-=======
->>>>>>> d2b45ec8
 pip install pyav qwen_vl_utils
 ```
 
