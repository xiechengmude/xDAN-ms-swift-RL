# Copyright (c) Alibaba, Inc. and its affiliates.
# !/usr/bin/env python
import os
from setuptools import find_packages, setup
from typing import List
<<<<<<< HEAD

from packaging import version
=======
>>>>>>> d2b45ec8


def readme():
    with open('README.md', encoding='utf-8') as f:
        content = f.read()
    return content


version_file = 'swift/version.py'


def get_version():
    with open(version_file, 'r', encoding='utf-8') as f:
        exec(compile(f.read(), version_file, 'exec'))
    return locals()['__version__']


def parse_requirements(fname='requirements.txt', with_version=True):
    """
    Parse the package dependencies listed in a requirements file but strips
    specific versioning information.

    Args:
        fname (str): path to requirements file
        with_version (bool, default=False): if True include version specs

    Returns:
        List[str]: list of requirements items

    CommandLine:
        python -c "import setup; print(setup.parse_requirements())"
    """
    import re
    import sys
    from os.path import exists
    require_fpath = fname

    def parse_line(line):
        """
        Parse information from a line in a requirements text file
        """
        if line.startswith('-r '):
            # Allow specifying requirements in other files
            target = line.split(' ')[1]
            relative_base = os.path.dirname(fname)
            absolute_target = os.path.join(relative_base, target)
            for info in parse_require_file(absolute_target):
                yield info
        else:
            info = {'line': line}
            if line.startswith('-e '):
                info['package'] = line.split('#egg=')[1]
            else:
                # Remove versioning from the package
                pat = '(' + '|'.join(['>=', '==', '>']) + ')'
                parts = re.split(pat, line, maxsplit=1)
                parts = [p.strip() for p in parts]

                info['package'] = parts[0]
                if len(parts) > 1:
                    op, rest = parts[1:]
                    if ';' in rest:
                        # Handle platform specific dependencies
                        # http://setuptools.readthedocs.io/en/latest/setuptools.html#declaring-platform-specific-dependencies
                        version, platform_deps = map(str.strip, rest.split(';'))
                        info['platform_deps'] = platform_deps
                    else:
                        version = rest  # NOQA
                    info['version'] = (op, version)
            yield info

    def parse_require_file(fpath):
        with open(fpath, 'r', encoding='utf-8') as f:
            for line in f.readlines():
                line = line.strip()
                if line.startswith('http'):
                    print('skip http requirements %s' % line)
                    continue
                if line and not line.startswith('#') and not line.startswith('--'):
                    for info in parse_line(line):
                        yield info
                elif line and line.startswith('--find-links'):
                    eles = line.split()
                    for e in eles:
                        e = e.strip()
                        if 'http' in e:
                            info = dict(dependency_links=e)
                            yield info

    def gen_packages_items():
        items = []
        deps_link = []
        if exists(require_fpath):
            for info in parse_require_file(require_fpath):
                if 'dependency_links' not in info:
                    parts = [info['package']]
                    if with_version and 'version' in info:
                        parts.extend(info['version'])
                    if not sys.version.startswith('3.4'):
                        # apparently package_deps are broken in 3.4
                        platform_deps = info.get('platform_deps')
                        if platform_deps is not None:
                            parts.append(';' + platform_deps)
                    item = ''.join(parts)
                    items.append(item)
                else:
                    deps_link.append(info['dependency_links'])
        return items, deps_link

    return gen_packages_items()


def add_modelscope_requirement(install_requires: List[str]) -> None:
    # The future version will remove.
    try:
        import modelscope
        modelscope_version = modelscope.__version__
    except ImportError:
        modelscope_version = '1.18'

    if version.parse(modelscope_version) >= version.parse('1.19'):
        install_requires.append('datasets>=3.0')
        install_requires.append('modelscope[datasets]>=1.19')
    else:
        install_requires.append('datasets<3.0')
        install_requires.append('modelscope[datasets]>=1.17,<1.19')


if __name__ == '__main__':
    install_requires, deps_link = parse_requirements('requirements.txt')
    add_modelscope_requirement(install_requires)
    extra_requires = {}
    all_requires = []
    extra_requires['llm'], _ = parse_requirements('requirements/llm.txt')
    extra_requires['eval'], _ = parse_requirements('requirements/eval.txt')
    extra_requires['seq_parallel'], _ = parse_requirements('requirements/seq_parallel.txt')
    all_requires.extend(install_requires)
    all_requires.extend(extra_requires['llm'])
    all_requires.extend(extra_requires['eval'])
    all_requires.extend(extra_requires['seq_parallel'])
    extra_requires['seq_parallel'].extend(extra_requires['llm'])
    extra_requires['all'] = all_requires

    setup(
        name='ms-swift',
        version=get_version(),
        description='Swift: Scalable lightWeight Infrastructure for Fine-Tuning',
        long_description=readme(),
        long_description_content_type='text/markdown',
        author='DAMO ModelScope teams',
        author_email='contact@modelscope.cn',
        keywords='python, petl, efficient tuners',
        url='https://github.com/modelscope/swift',
        packages=find_packages(exclude=('configs', 'demo')),
        include_package_data=True,
        package_data={
            '': ['*.h', '*.cpp', '*.cu'],
        },
        classifiers=[
            'Development Status :: 4 - Beta',
            'License :: OSI Approved :: Apache Software License',
            'Operating System :: OS Independent',
            'Programming Language :: Python :: 3',
            'Programming Language :: Python :: 3.8',
            'Programming Language :: Python :: 3.9',
            'Programming Language :: Python :: 3.10',
            'Programming Language :: Python :: 3.11',
            'Programming Language :: Python :: 3.12',
        ],
        license='Apache License 2.0',
        tests_require=parse_requirements('requirements/tests.txt'),
        install_requires=install_requires,
        extras_require=extra_requires,
        entry_points={'console_scripts': ['swift=swift.cli.main:cli_main']},
        dependency_links=deps_link,
        zip_safe=False)<|MERGE_RESOLUTION|>--- conflicted
+++ resolved
@@ -3,11 +3,6 @@
 import os
 from setuptools import find_packages, setup
 from typing import List
-<<<<<<< HEAD
-
-from packaging import version
-=======
->>>>>>> d2b45ec8
 
 
 def readme():
@@ -120,25 +115,8 @@
     return gen_packages_items()
 
 
-def add_modelscope_requirement(install_requires: List[str]) -> None:
-    # The future version will remove.
-    try:
-        import modelscope
-        modelscope_version = modelscope.__version__
-    except ImportError:
-        modelscope_version = '1.18'
-
-    if version.parse(modelscope_version) >= version.parse('1.19'):
-        install_requires.append('datasets>=3.0')
-        install_requires.append('modelscope[datasets]>=1.19')
-    else:
-        install_requires.append('datasets<3.0')
-        install_requires.append('modelscope[datasets]>=1.17,<1.19')
-
-
 if __name__ == '__main__':
     install_requires, deps_link = parse_requirements('requirements.txt')
-    add_modelscope_requirement(install_requires)
     extra_requires = {}
     all_requires = []
     extra_requires['llm'], _ = parse_requirements('requirements/llm.txt')
